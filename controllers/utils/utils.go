--- conflicted
+++ resolved
@@ -4,10 +4,7 @@
 	"context"
 	"encoding/json"
 	"fmt"
-<<<<<<< HEAD
-=======
 	"github.com/kuadrant/authorino/pkg/log"
->>>>>>> a3df0728
 	"os"
 	"reflect"
 
@@ -254,45 +251,6 @@
 	return false, nil
 }
 
-// VerifyIfMeshAuthorizationIsEnabled func checks if Authorization has been configured for
-// ODH platform. That check is done by verifying the presence of an Istio AuthorizationPolicy
-// resource. This resource is expected to be present for both the ODH managed and unmanaged
-// setups of the authorization capability. If it is not present, it is inferred that the
-// authorization capability is not available.
-func VerifyIfMeshAuthorizationIsEnabled(ctx context.Context, cli client.Client) (bool, error) {
-	// TODO: The VerifyIfCapabilityIsEnabled func was supposed to be a generic way to check
-	// if ODH platform has some capability enabled. So, authorization capabilities would
-	// have been detected using that func. The VerifyIfCapabilityIsEnabled does the check
-	// by fetching the DSCInitialization resource and checking its `status` field.
-	// However, the odh-operator would expose the status of the available capabilities *only* if
-	// such capabilities are managed by the odh-operator. Since ODH allows the user
-	// to manually do the setup of authorization, the user would own the setup and odh-operator
-	// would no longer do the management of the stack. Unfortunately, this means that the
-	// check via the DSCI is not reliable at the moment.
-	// This func is a workaround to (hopefully, more reliably) find if the authorization
-	// capability is available. To remove this workaround, an enhancement to odh-operator
-	// should be done to reliably pass down to components if the authorization capability
-	// is available, taking into account both managed an unmanaged configurations.
-
-	authPolicies := &v1beta1.AuthorizationPolicyList{}
-	if err := cli.List(ctx, authPolicies, client.InNamespace(constants.IstioNamespace)); err != nil && !meta.IsNoMatchError(err) {
-		return false, err
-	}
-	if len(authPolicies.Items) == 0 {
-		return false, nil
-	}
-
-	for _, policy := range authPolicies.Items {
-		if policy.Spec.Action == v1beta12.AuthorizationPolicy_CUSTOM {
-			if policy.Spec.Selector != nil && policy.Spec.Selector.MatchLabels["component"] == "predictor" {
-				return true, nil
-			}
-		}
-	}
-
-	return false, nil
-}
-
 func IsNil(i any) bool {
 	return reflect.ValueOf(i).IsNil()
 }
