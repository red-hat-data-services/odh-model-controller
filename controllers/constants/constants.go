/*

Licensed under the Apache License, Version 2.0 (the "License");
you may not use this file except in compliance with the License.
You may obtain a copy of the License at

    http://www.apache.org/licenses/LICENSE-2.0

Unless required by applicable law or agreed to in writing, software
distributed under the License is distributed on an "AS IS" BASIS,
WITHOUT WARRANTIES OR CONDITIONS OF ANY KIND, either express or implied.
See the License for the specific language governing permissions and
limitations under the License.
*/

package constants

const (
	InferenceServiceKind = "InferenceService"

	IstioNamespace                   = "istio-system"
	ServiceMeshMemberRollName        = "default"
	IstioIngressService              = "istio-ingressgateway"
	IstioIngressServiceHTTPPortName  = "http2"
	IstioIngressServiceHTTPSPortName = "https"
<<<<<<< HEAD
=======
	IstioSidecarInjectAnnotationName = "sidecar.istio.io/inject"

	LabelAuthGroup     = "security.opendatahub.io/authorization-group"
	LabelEnableAuthODH = "security.opendatahub.io/enable-auth"
	LabelEnableAuth    = "enable-auth"
	LabelEnableRoute   = "enable-route"
)

// model registry
const (
	MLMDAddressEnv                       = "MLMD_ADDRESS"
	ModelRegistryNamespaceLabel          = "modelregistry.opendatahub.io/namespace"
	ModelRegistryInferenceServiceIdLabel = "modelregistry.opendatahub.io/inference-service-id"
	ModelRegistryModelVersionIdLabel     = "modelregistry.opendatahub.io/model-version-id"
	ModelRegistryRegisteredModelIdLabel  = "modelregistry.opendatahub.io/registered-model-id"
>>>>>>> 7ca82e00
)

const (
	KServeCACertFileName       = "cabundle.crt"
	KServeCACertConfigMapName  = "odh-kserve-custom-ca-bundle"
	ODHGlobalCertConfigMapName = "odh-trusted-ca-bundle"
	ODHCustomCACertFileName    = "odh-ca-bundle.crt"
)

const (
	DefaultStorageConfig = "storage-config"
)<|MERGE_RESOLUTION|>--- conflicted
+++ resolved
@@ -23,8 +23,6 @@
 	IstioIngressService              = "istio-ingressgateway"
 	IstioIngressServiceHTTPPortName  = "http2"
 	IstioIngressServiceHTTPSPortName = "https"
-<<<<<<< HEAD
-=======
 	IstioSidecarInjectAnnotationName = "sidecar.istio.io/inject"
 
 	LabelAuthGroup     = "security.opendatahub.io/authorization-group"
@@ -40,7 +38,17 @@
 	ModelRegistryInferenceServiceIdLabel = "modelregistry.opendatahub.io/inference-service-id"
 	ModelRegistryModelVersionIdLabel     = "modelregistry.opendatahub.io/model-version-id"
 	ModelRegistryRegisteredModelIdLabel  = "modelregistry.opendatahub.io/registered-model-id"
->>>>>>> 7ca82e00
+)
+
+const (
+	KServeCACertFileName       = "cabundle.crt"
+	KServeCACertConfigMapName  = "odh-kserve-custom-ca-bundle"
+	ODHGlobalCertConfigMapName = "odh-trusted-ca-bundle"
+	ODHCustomCACertFileName    = "odh-ca-bundle.crt"
+)
+
+const (
+	DefaultStorageConfig = "storage-config"
 )
 
 const (
