apiVersion: tekton.dev/v1
kind: PipelineRun
metadata:
  annotations:
    build.appstudio.openshift.io/repo: https://github.com/opendatahub-io/odh-model-controller?rev={{revision}}
    build.appstudio.redhat.com/commit_sha: '{{revision}}'
    build.appstudio.redhat.com/target_branch: '{{target_branch}}'
    pipelinesascode.tekton.dev/cancel-in-progress: "false"
    pipelinesascode.tekton.dev/max-keep-runs: "3"
    pipelinesascode.tekton.dev/on-cel-expression: event == "push" && target_branch == "incubating"
  creationTimestamp:
  labels:
    appstudio.openshift.io/application: opendatahub-release
    appstudio.openshift.io/component: odh-model-controller
    pipelines.appstudio.openshift.io/type: build
  name: odh-model-controller-on-push
  namespace: open-data-hub-tenant
spec:
  params:
  - name: git-url
    value: '{{source_url}}'
  - name: revision
    value: '{{revision}}'
  - name: output-image
<<<<<<< HEAD
    value: quay.io/opendatahub/odh-model-controller:odh-v2.34
=======
    value: quay.io/opendatahub/odh-model-controller:odh-v2.35
>>>>>>> 02256f1f
  - name: dockerfile
    value: Containerfile
  - name: path-context
    value: .
  pipelineSpec:
    description: |
      This pipeline is ideal for building container images from a Containerfile while maintaining trust after pipeline customization.

      _Uses `buildah` to create a container image leveraging [trusted artifacts](https://konflux-ci.dev/architecture/ADR/0036-trusted-artifacts.html). It also optionally creates a source image and runs some build-time tests. Information is shared between tasks using OCI artifacts instead of PVCs. EC will pass the [`trusted_task.trusted`](https://enterprisecontract.dev/docs/ec-policies/release_policy.html#trusted_task__trusted) policy as long as all data used to build the artifact is generated from trusted tasks.
      This pipeline is pushed as a Tekton bundle to [quay.io](https://quay.io/repository/konflux-ci/tekton-catalog/pipeline-docker-build-oci-ta?tab=tags)_
    finally:
    - name: show-sbom
      params:
      - name: IMAGE_URL
        value: $(tasks.build-image-index.results.IMAGE_URL)
      taskRef:
        params:
        - name: name
          value: show-sbom
        - name: bundle
          value: quay.io/konflux-ci/tekton-catalog/task-show-sbom:0.1@sha256:beb0616db051952b4b861dd8c3e00fa1c0eccbd926feddf71194d3bb3ace9ce7
        - name: kind
          value: task
        resolver: bundles
    - name: send-slack-notification
      params:
      - name: message
        value: "$(tasks.rhoai-init.results.slack-message-failure-text)"
      - name: secret-name
        value: slack-secret
      - name: key-name
        value: slack-webhook
      taskRef:
        params:
        - name: name
          value: slack-webhook-notification
        - name: bundle
          value: quay.io/konflux-ci/tekton-catalog/task-slack-webhook-notification:0.1@sha256:4e68fe2225debc256d403b828ed358345bb56d03327b46d55cb6c42911375750
        - name: kind
          value: task
        resolver: bundles
      when:
      - input: $(tasks.status)
        operator: in
        values:
        - "Failed"
    params:
    - description: Source Repository URL
      name: git-url
      type: string
    - default: ""
      description: Revision of the Source Repository
      name: revision
      type: string
    - description: Fully Qualified Output Image
      name: output-image
      type: string
    - default: .
      description: Path to the source code of an application's component from where to build image.
      name: path-context
      type: string
    - default: Dockerfile
      description: Path to the Dockerfile inside the context specified by parameter path-context
      name: dockerfile
      type: string
    - default: "true"
      description: Force rebuild image
      name: rebuild
      type: string
    - default: "false"
      description: Skip checks against built image
      name: skip-checks
      type: string
    - default: "false"
      description: Execute the build with network isolation
      name: hermetic
      type: string
    - default: ""
      description: Build dependencies to be prefetched by Cachi2
      name: prefetch-input
      type: string
    - default: ""
      description: Image tag expiration time, time values could be something like 1h, 2d, 3w for hours, days, and weeks, respectively.
      name: image-expires-after
    - default: "false"
      description: Build a source image.
      name: build-source-image
      type: string
    - default: "false"
      description: Add built image into an OCI image index
      name: build-image-index
      type: string
    - default: []
      description: Array of --build-arg values ("arg=value" strings) for buildah
      name: build-args
      type: array
    - default: ""
      description: Path to a file with build arguments for buildah, see https://www.mankier.com/1/buildah-build#--build-arg-file
      name: build-args-file
      type: string
    - default: "false"
      description: Whether to enable privileged mode, should be used only with remote VMs
      name: privileged-nested
      type: string
    results:
    - description: ""
      name: IMAGE_URL
      value: $(tasks.build-image-index.results.IMAGE_URL)
    - description: ""
      name: IMAGE_DIGEST
      value: $(tasks.build-image-index.results.IMAGE_DIGEST)
    - description: ""
      name: CHAINS-GIT_URL
      value: $(tasks.clone-repository.results.url)
    - description: ""
      name: CHAINS-GIT_COMMIT
      value: $(tasks.clone-repository.results.commit)
    tasks:
    - name: rhoai-init
      params:
      - name: pipelinerun-name
        value: "$(context.pipelineRun.name)"
      taskSpec:
        results:
        - description: Notification text to be posted to slack
          name: slack-message-failure-text
        steps:
        - image: quay.io/rhoai-konflux/alpine:latest
          name: rhoai-init
          env:
          - name: slack_message
            valueFrom:
              secretKeyRef:
                name: slack-secret
                key: slack-component-failure-notification
          script: |
            pipelinerun_name=$(params.pipelinerun-name)
            echo "pipelinerun-name = $pipelinerun_name"
            application_name=opendatahub-release
            echo "application-name = $application_name"

            component_name=${pipelinerun_name/-on-*/}
            echo "component-name = $component_name"

            KONFLUX_SERVER="https://konflux-ui.apps.stone-prd-rh01.pg1f.p1.openshiftapps.com"
            build_url="${KONFLUX_SERVER}/ns/open-data-hub-tenant/applications/${application_name}/pipelineruns/${pipelinerun_name}/logs"

            build_time="$(date +%Y-%m-%dT%H:%M:%S)"

            slack_message=${slack_message/__BUILD__URL__/$build_url}
            slack_message=${slack_message/__PIPELINERUN__NAME__/$pipelinerun_name}
            slack_message=${slack_message/__BUILD__TIME__/$build_time}

            echo -en "${slack_message}" > "$(results.slack-message-failure-text.path)"
    - name: init
      params:
      - name: image-url
        value: $(params.output-image)
      - name: rebuild
        value: $(params.rebuild)
      - name: skip-checks
        value: $(params.skip-checks)
      taskRef:
        params:
        - name: name
          value: init
        - name: bundle
          value: quay.io/konflux-ci/tekton-catalog/task-init:0.2@sha256:ded314206f09712b2116deb050b774ae7efef9ab243794334c8e616871a3ffa5
        - name: kind
          value: task
        resolver: bundles
      runAfter:
      - rhoai-init
    - name: clone-repository
      params:
      - name: url
        value: $(params.git-url)
      - name: revision
        value: $(params.revision)
      - name: ociStorage
        value: $(params.output-image).git
      - name: ociArtifactExpiresAfter
        value: $(params.image-expires-after)
      runAfter:
      - init
      taskRef:
        params:
        - name: name
          value: git-clone-oci-ta
        - name: bundle
          value: quay.io/konflux-ci/tekton-catalog/task-git-clone-oci-ta:0.1@sha256:4a601aeec58a1dd89c271e728fd8f0d84777825b46940c3aec27f15bab3edacf
        - name: kind
          value: task
        resolver: bundles
      when:
      - input: $(tasks.init.results.build)
        operator: in
        values:
        - "true"
      workspaces:
      - name: basic-auth
        workspace: git-auth
    - name: prefetch-dependencies
      params:
      - name: input
        value: $(params.prefetch-input)
      - name: SOURCE_ARTIFACT
        value: $(tasks.clone-repository.results.SOURCE_ARTIFACT)
      - name: ociStorage
        value: $(params.output-image).prefetch
      - name: ociArtifactExpiresAfter
        value: $(params.image-expires-after)
      runAfter:
      - clone-repository
      taskRef:
        params:
        - name: name
          value: prefetch-dependencies-oci-ta
        - name: bundle
          value: quay.io/konflux-ci/tekton-catalog/task-prefetch-dependencies-oci-ta:0.2@sha256:22290579c9fe0b5c1689bb9023b3eddec73c285b680226d9f460346ae849a2cb
        - name: kind
          value: task
        resolver: bundles
      workspaces:
      - name: git-basic-auth
        workspace: git-auth
      - name: netrc
        workspace: netrc
    - name: build-container
      params:
      - name: IMAGE
        value: $(params.output-image)
      - name: DOCKERFILE
        value: $(params.dockerfile)
      - name: CONTEXT
        value: $(params.path-context)
      - name: HERMETIC
        value: $(params.hermetic)
      - name: PREFETCH_INPUT
        value: $(params.prefetch-input)
      - name: IMAGE_EXPIRES_AFTER
        value: $(params.image-expires-after)
      - name: COMMIT_SHA
        value: $(tasks.clone-repository.results.commit)
      - name: BUILD_ARGS
        value:
        - $(params.build-args[*])
      - name: BUILD_ARGS_FILE
        value: $(params.build-args-file)
      - name: PRIVILEGED_NESTED
        value: $(params.privileged-nested)
      - name: SOURCE_ARTIFACT
        value: $(tasks.prefetch-dependencies.results.SOURCE_ARTIFACT)
      - name: CACHI2_ARTIFACT
        value: $(tasks.prefetch-dependencies.results.CACHI2_ARTIFACT)
      runAfter:
      - prefetch-dependencies
      taskRef:
        params:
        - name: name
          value: buildah-oci-ta
        - name: bundle
          value: quay.io/konflux-ci/tekton-catalog/task-buildah-oci-ta:0.4@sha256:db496b9f7072fb9d1c4b749db6bab8c19c0b647a8a4d2589833dcec979876657
        - name: kind
          value: task
        resolver: bundles
      when:
      - input: $(tasks.init.results.build)
        operator: in
        values:
        - "true"
    - name: build-image-index
      params:
      - name: IMAGE
        value: $(params.output-image)
      - name: COMMIT_SHA
        value: $(tasks.clone-repository.results.commit)
      - name: IMAGE_EXPIRES_AFTER
        value: $(params.image-expires-after)
      - name: ALWAYS_BUILD_INDEX
        value: $(params.build-image-index)
      - name: IMAGES
        value:
        - $(tasks.build-container.results.IMAGE_URL)@$(tasks.build-container.results.IMAGE_DIGEST)
      runAfter:
      - build-container
      taskRef:
        params:
        - name: name
          value: build-image-index
        - name: bundle
          value: quay.io/konflux-ci/tekton-catalog/task-build-image-index:0.1@sha256:ba7fbed5c4862968c1a77d6b90d5bdd497925ab1de41b859c027dd5c3069cd3e
        - name: kind
          value: task
        resolver: bundles
      when:
      - input: $(tasks.init.results.build)
        operator: in
        values:
        - "true"
    - name: build-source-image
      params:
      - name: BINARY_IMAGE
        value: $(tasks.build-image-index.results.IMAGE_URL)
      - name: SOURCE_ARTIFACT
        value: $(tasks.prefetch-dependencies.results.SOURCE_ARTIFACT)
      - name: CACHI2_ARTIFACT
        value: $(tasks.prefetch-dependencies.results.CACHI2_ARTIFACT)
      - name: BINARY_IMAGE_DIGEST
        value: $(tasks.build-image-index.results.IMAGE_DIGEST)
      runAfter:
      - build-image-index
      taskRef:
        params:
        - name: name
          value: source-build-oci-ta
        - name: bundle
          value: quay.io/konflux-ci/tekton-catalog/task-source-build-oci-ta:0.3@sha256:7a36cc284c5932c18e117fe5995f3246b5dcc11ec742b66a2f9ae710034b064f
        - name: kind
          value: task
        resolver: bundles
      when:
      - input: $(tasks.init.results.build)
        operator: in
        values:
        - "true"
      - input: $(params.build-source-image)
        operator: in
        values:
        - "true"
    - name: deprecated-base-image-check
      params:
      - name: IMAGE_URL
        value: $(tasks.build-image-index.results.IMAGE_URL)
      - name: IMAGE_DIGEST
        value: $(tasks.build-image-index.results.IMAGE_DIGEST)
      runAfter:
      - build-image-index
      taskRef:
        params:
        - name: name
          value: deprecated-image-check
        - name: bundle
          value: quay.io/konflux-ci/tekton-catalog/task-deprecated-image-check:0.5@sha256:1d07d16810c26713f3d875083924d93697900147364360587ccb5a63f2c31012
        - name: kind
          value: task
        resolver: bundles
      when:
      - input: $(params.skip-checks)
        operator: in
        values:
        - "false"
    - name: clair-scan
      params:
      - name: image-digest
        value: $(tasks.build-image-index.results.IMAGE_DIGEST)
      - name: image-url
        value: $(tasks.build-image-index.results.IMAGE_URL)
      runAfter:
      - build-image-index
      taskRef:
        params:
        - name: name
          value: clair-scan
        - name: bundle
          value: quay.io/konflux-ci/tekton-catalog/task-clair-scan:0.2@sha256:893ffa3ce26b061e21bb4d8db9ef7ed4ddd4044fe7aa5451ef391034da3ff759
        - name: kind
          value: task
        resolver: bundles
      when:
      - input: $(params.skip-checks)
        operator: in
        values:
        - "false"
    - name: ecosystem-cert-preflight-checks
      params:
      - name: image-url
        value: $(tasks.build-image-index.results.IMAGE_URL)
      runAfter:
      - build-image-index
      taskRef:
        params:
        - name: name
          value: ecosystem-cert-preflight-checks
        - name: bundle
          value: quay.io/konflux-ci/tekton-catalog/task-ecosystem-cert-preflight-checks:0.2@sha256:e106b6182e72c8f34ceae3f56b0b1aa2b4dc60f573877d9e51c3791029a7acb6
        - name: kind
          value: task
        resolver: bundles
      when:
      - input: $(params.skip-checks)
        operator: in
        values:
        - "false"
    - name: sast-snyk-check
      params:
      - name: image-digest
        value: $(tasks.build-image-index.results.IMAGE_DIGEST)
      - name: image-url
        value: $(tasks.build-image-index.results.IMAGE_URL)
      - name: SOURCE_ARTIFACT
        value: $(tasks.prefetch-dependencies.results.SOURCE_ARTIFACT)
      - name: CACHI2_ARTIFACT
        value: $(tasks.prefetch-dependencies.results.CACHI2_ARTIFACT)
      runAfter:
      - build-image-index
      taskRef:
        params:
        - name: name
          value: sast-snyk-check-oci-ta
        - name: bundle
          value: quay.io/konflux-ci/tekton-catalog/task-sast-snyk-check-oci-ta:0.4@sha256:322c86ad5ee252c04440184d9f5046d276415148cb6bfaf571be1b102101786b
        - name: kind
          value: task
        resolver: bundles
      when:
      - input: $(params.skip-checks)
        operator: in
        values:
        - "false"
    - name: clamav-scan
      params:
      - name: image-digest
        value: $(tasks.build-image-index.results.IMAGE_DIGEST)
      - name: image-url
        value: $(tasks.build-image-index.results.IMAGE_URL)
      runAfter:
      - build-image-index
      taskRef:
        params:
        - name: name
          value: clamav-scan
        - name: bundle
          value: quay.io/konflux-ci/tekton-catalog/task-clamav-scan:0.3@sha256:b0bd59748cda4a7abf311e4f448e6c1d00c6b6d8c0ecc1c2eb33e08dc0e0b802
        - name: kind
          value: task
        resolver: bundles
      when:
      - input: $(params.skip-checks)
        operator: in
        values:
        - "false"
    - name: sast-coverity-check
      params:
      - name: image-digest
        value: $(tasks.build-image-index.results.IMAGE_DIGEST)
      - name: image-url
        value: $(tasks.build-image-index.results.IMAGE_URL)
      - name: IMAGE
        value: $(params.output-image)
      - name: DOCKERFILE
        value: $(params.dockerfile)
      - name: CONTEXT
        value: $(params.path-context)
      - name: HERMETIC
        value: $(params.hermetic)
      - name: PREFETCH_INPUT
        value: $(params.prefetch-input)
      - name: IMAGE_EXPIRES_AFTER
        value: $(params.image-expires-after)
      - name: COMMIT_SHA
        value: $(tasks.clone-repository.results.commit)
      - name: BUILD_ARGS
        value:
        - $(params.build-args[*])
      - name: BUILD_ARGS_FILE
        value: $(params.build-args-file)
      - name: SOURCE_ARTIFACT
        value: $(tasks.prefetch-dependencies.results.SOURCE_ARTIFACT)
      - name: CACHI2_ARTIFACT
        value: $(tasks.prefetch-dependencies.results.CACHI2_ARTIFACT)
      runAfter:
      - coverity-availability-check
      taskRef:
        params:
        - name: name
          value: sast-coverity-check-oci-ta
        - name: bundle
          value: quay.io/konflux-ci/tekton-catalog/task-sast-coverity-check-oci-ta:0.3@sha256:cdbe1a968676e4f5519b082bf1e27a4cdcf66dd60af66dbc26b3e604f957f7e9
        - name: kind
          value: task
        resolver: bundles
      when:
      - input: $(params.skip-checks)
        operator: in
        values:
        - "false"
      - input: $(tasks.coverity-availability-check.results.STATUS)
        operator: in
        values:
        - success
    - name: coverity-availability-check
      runAfter:
      - build-image-index
      taskRef:
        params:
        - name: name
          value: coverity-availability-check
        - name: bundle
          value: quay.io/konflux-ci/tekton-catalog/task-coverity-availability-check:0.2@sha256:db2b267dc15e4ed17f704ee91b8e9b38068e1a35b1018a328fdca621819d74c6
        - name: kind
          value: task
        resolver: bundles
      when:
      - input: $(params.skip-checks)
        operator: in
        values:
        - "false"
    - name: sast-shell-check
      params:
      - name: image-digest
        value: $(tasks.build-image-index.results.IMAGE_DIGEST)
      - name: image-url
        value: $(tasks.build-image-index.results.IMAGE_URL)
      - name: SOURCE_ARTIFACT
        value: $(tasks.prefetch-dependencies.results.SOURCE_ARTIFACT)
      - name: CACHI2_ARTIFACT
        value: $(tasks.prefetch-dependencies.results.CACHI2_ARTIFACT)
      runAfter:
      - build-image-index
      taskRef:
        params:
        - name: name
          value: sast-shell-check-oci-ta
        - name: bundle
          value: quay.io/konflux-ci/tekton-catalog/task-sast-shell-check-oci-ta:0.1@sha256:bf7bdde00b7212f730c1356672290af6f38d070da2c8a316987b5c32fd49e0b9
        - name: kind
          value: task
        resolver: bundles
      when:
      - input: $(params.skip-checks)
        operator: in
        values:
        - "false"
    - name: sast-unicode-check
      params:
      - name: image-digest
        value: $(tasks.build-image-index.results.IMAGE_DIGEST)
      - name: image-url
        value: $(tasks.build-image-index.results.IMAGE_URL)
      - name: SOURCE_ARTIFACT
        value: $(tasks.prefetch-dependencies.results.SOURCE_ARTIFACT)
      - name: CACHI2_ARTIFACT
        value: $(tasks.prefetch-dependencies.results.CACHI2_ARTIFACT)
      runAfter:
      - build-image-index
      taskRef:
        params:
        - name: name
          value: sast-unicode-check-oci-ta
        - name: bundle
          value: quay.io/konflux-ci/tekton-catalog/task-sast-unicode-check-oci-ta:0.3@sha256:a2bde66f6b4164620298c7d709b8f08515409404000fa1dc2260d2508b135651
        - name: kind
          value: task
        resolver: bundles
      when:
      - input: $(params.skip-checks)
        operator: in
        values:
        - "false"
    - name: apply-tags
      params:
      - name: IMAGE_URL
        value: $(tasks.build-image-index.results.IMAGE_URL)
      - name: IMAGE_DIGEST
        value: $(tasks.build-image-index.results.IMAGE_DIGEST)
      runAfter:
      - build-image-index
      taskRef:
        params:
        - name: name
          value: apply-tags
        - name: bundle
          value: quay.io/konflux-ci/tekton-catalog/task-apply-tags:0.2@sha256:e0de426d492e195f59c99d2ea1ca0df7bfb8c689f5d1468fe7f70eb8684b8d02
        - name: kind
          value: task
        resolver: bundles
    - name: push-dockerfile
      params:
      - name: IMAGE
        value: $(tasks.build-image-index.results.IMAGE_URL)
      - name: IMAGE_DIGEST
        value: $(tasks.build-image-index.results.IMAGE_DIGEST)
      - name: DOCKERFILE
        value: $(params.dockerfile)
      - name: CONTEXT
        value: $(params.path-context)
      - name: SOURCE_ARTIFACT
        value: $(tasks.prefetch-dependencies.results.SOURCE_ARTIFACT)
      runAfter:
      - build-image-index
      taskRef:
        params:
        - name: name
          value: push-dockerfile-oci-ta
        - name: bundle
          value: quay.io/konflux-ci/tekton-catalog/task-push-dockerfile-oci-ta:0.1@sha256:235ef6e835de8171c07b8a7f8947d0b40bfcff999e1ff3cb6ddd9acc65c48430
        - name: kind
          value: task
        resolver: bundles
    - name: rpms-signature-scan
      params:
      - name: image-url
        value: $(tasks.build-image-index.results.IMAGE_URL)
      - name: image-digest
        value: $(tasks.build-image-index.results.IMAGE_DIGEST)
      runAfter:
      - build-image-index
      taskRef:
        params:
        - name: name
          value: rpms-signature-scan
        - name: bundle
          value: quay.io/konflux-ci/tekton-catalog/task-rpms-signature-scan:0.2@sha256:1b6c20ab3dbfb0972803d3ebcb2fa72642e59400c77bd66dfd82028bdd09e120
        - name: kind
          value: task
        resolver: bundles
      when:
      - input: $(params.skip-checks)
        operator: in
        values:
        - "false"
    workspaces:
    - name: git-auth
      optional: true
    - name: netrc
      optional: true
  taskRunTemplate:
    serviceAccountName: build-pipeline-odh-model-controller
  workspaces:
  - name: git-auth
    secret:
      secretName: '{{ git_auth_secret }}'
status: {}<|MERGE_RESOLUTION|>--- conflicted
+++ resolved
@@ -22,11 +22,7 @@
   - name: revision
     value: '{{revision}}'
   - name: output-image
-<<<<<<< HEAD
-    value: quay.io/opendatahub/odh-model-controller:odh-v2.34
-=======
-    value: quay.io/opendatahub/odh-model-controller:odh-v2.35
->>>>>>> 02256f1f
+    value: quay.io/opendatahub/odh-model-controller:stable-2.x
   - name: dockerfile
     value: Containerfile
   - name: path-context
