apiVersion: kustomize.config.k8s.io/v1beta1
kind: Kustomization
labels:
  - pairs:
      app: odh-dashboard
      app.kubernetes.io/part-of: odh-dashboard
    includeSelectors: true
resources:
  - ovms-mm-template.yaml
  - caikit-tgis-template.yaml
  - ovms-kserve-template.yaml
  - vllm-cuda-template.yaml
  - vllm-multinode-template.yaml
  - vllm-rocm-template.yaml
  - vllm-gaudi-template.yaml
<<<<<<< HEAD
  - vllm-spyre-template.yaml
=======
  - vllm-cpu-template.yaml
>>>>>>> 62020ea8
  - caikit-standalone-template.yaml
  - hf-detector-template.yaml<|MERGE_RESOLUTION|>--- conflicted
+++ resolved
@@ -13,10 +13,7 @@
   - vllm-multinode-template.yaml
   - vllm-rocm-template.yaml
   - vllm-gaudi-template.yaml
-<<<<<<< HEAD
+  - vllm-cpu-template.yaml
   - vllm-spyre-template.yaml
-=======
-  - vllm-cpu-template.yaml
->>>>>>> 62020ea8
   - caikit-standalone-template.yaml
   - hf-detector-template.yaml